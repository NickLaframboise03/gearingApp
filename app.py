
from pathlib import Path

from typing import Dict, Any, List


import numpy as np

from dash import Dash, dcc, html, Input, Output, State, no_update, callback, ctx

from dash.exceptions import PreventUpdate

import dash_bootstrap_components as dbc

import plotly.graph_objects as go

import plotly.io as pio


import compute as C

import engine_io as EIO



# ---------- Theme (dark, desaturated) ----------

DARK_PAPER = "#0d1117"

DARK_PLOT  = "#111418"

DARK_GRID  = "#2a2f36"

DARK_TEXT  = "#e6e7ea"

DARK_MUTED = "#a2a9b4"

DARK_AXIS  = "#c9cdd3"

pio.templates.default = "plotly_dark"


def apply_dark(fig: go.Figure, height=None, title=None):

    fig.update_layout(

        paper_bgcolor=DARK_PAPER,

        plot_bgcolor=DARK_PLOT,

        font=dict(color=DARK_TEXT, size=13),

        legend=dict(bgcolor="rgba(0,0,0,0)"),

        margin=dict(t=50, r=12, l=60, b=50),

        xaxis=dict(gridcolor=DARK_GRID, linecolor=DARK_GRID, zerolinecolor=DARK_GRID,

                   title_font=dict(color=DARK_AXIS), tickfont=dict(color=DARK_TEXT)),

        yaxis=dict(gridcolor=DARK_GRID, linecolor=DARK_GRID, zerolinecolor=DARK_GRID,

                   title_font=dict(color=DARK_AXIS), tickfont=dict(color=DARK_TEXT)),

    )

    if height is not None:

        fig.update_layout(height=height)

    if title:

        fig.update_layout(title=title)

    return fig



# ---------- App ----------

app = Dash(

    __name__,

    external_stylesheets=[dbc.themes.BOOTSTRAP],

    suppress_callback_exceptions=True,  # harmless now, but we keep it

    title="Vehicle Efficiency (Web)",

)

server = app.server


BASE_DIR = Path(__file__).resolve().parent

ENG_DIR  = BASE_DIR / "engines"



# ---------- Defaults ----------

def default_vehicle() -> Dict[str, Any]:

    v = {

        "m": 1340.0,

        "Cd": 0.28,

        "Af": 2.0,

        "rho_air": 1.23,

        "rho_fuel": 0.73,

        "LHV": 42.887e6,

        "g": 9.81,

        "eta_dl": 0.89,

        "tire_w": 215.0, "tire_ar": 45.0, "tire_rim_in": 17.0,

        "fd": 3.85,

        "gears": [3.55, 1.95, 1.30, 1.03, 0.84, 0.68],

        "idle_rpm": 900.0, "redline_rpm": 6500.0

    }

    v["re"] = C.compute_tire_radius(v)

    v = C.update_derived(v)

    return v



def initial_engine_state() -> Dict[str, Any]:

    items: List[Dict[str, Any]] = [EIO.load_builtin_engine()]

    try:

        scanned = EIO.scan_engines_folder(ENG_DIR)

        seen = {items[0]["name"]}

        for e in scanned:

            if e["name"] not in seen:

                items.append(e); seen.add(e["name"])

    except Exception as ex:

        print("Engine scan failed:", ex)

    names = [e["name"] for e in items]

    return {"names": names, "items": items, "active": 0}



def maps_from_state(vstate: Dict[str, Any], eng_state: Dict[str, Any]) -> Dict[str, Any]:

    if not eng_state or not eng_state.get("items"):

        return {}

    e = eng_state["items"][eng_state.get("active", 0)]

    M = C.build_map_from_engine_struct(e)

    M = C.rebuild_maps(vstate, M)

    out = {}

    for k, val in M.items():

        out[k] = val.tolist() if isinstance(val, np.ndarray) else val

    return out



# ---------- Layout helpers ----------

def num(id_, val, step=None, min_=None, max_=None, width="140px"):

    return dbc.Input(id=id_, type="number", value=float(val), step=step, min=min_, max=max_, style={"width": width})


def txt(id_, val, width="340px"):

    return dbc.Input(id=id_, type="text", value=val, style={"width": width})



def tab1_layout(v, eng):

    names = eng.get("names", []) if eng else []

    active_val = names[eng.get("active", 0)] if names else None

    return html.Div([

        dbc.Row([

            dbc.Col(html.Div([

                html.H5("Vehicle & Constants"),

                dbc.Row([dbc.Col(html.Label("Mass [kg]")), dbc.Col(num("mass", v["m"]))]),

                dbc.Row([dbc.Col(html.Label("Cd")), dbc.Col(num("cd", v["Cd"], step=0.01))]),

                dbc.Row([dbc.Col(html.Label("Af [m²]")), dbc.Col(num("af", v["Af"], step=0.01))]),

                dbc.Row([dbc.Col(html.Label("Air ρ [kg/m³]")), dbc.Col(num("rho_air", v["rho_air"], step=0.01))]),

                dbc.Row([dbc.Col(html.Label("Fuel ρ [kg/L]")), dbc.Col(num("rho_fuel", v["rho_fuel"], step=0.001))]),

                dbc.Row([dbc.Col(html.Label("Fuel LHV [MJ/kg]")), dbc.Col(num("lhv_mjpkg", v["LHV"]/1e6, step=0.001))]),

                dbc.Row([dbc.Col(html.Label("g [m/s²]")), dbc.Col(num("g", v["g"], step=0.01))]),

                dbc.Row([dbc.Col(html.Label("η_dl")), dbc.Col(num("eta_dl", v["eta_dl"], step=0.01, min_=0, max_=1))]),

                html.Hr(),

                html.H6("Tire & Driveline"),

                dbc.Row([dbc.Col(html.Label("Final drive")), dbc.Col(num("fd", v["fd"], step=0.01))]),

                dbc.Row([dbc.Col(html.Label("Tire width [mm]")), dbc.Col(num("tire_w", v["tire_w"]))]),

                dbc.Row([dbc.Col(html.Label("Aspect [%]")), dbc.Col(num("tire_ar", v["tire_ar"], step=1))]),

                dbc.Row([dbc.Col(html.Label("Rim [in]")), dbc.Col(num("tire_rim_in", v["tire_rim_in"], step=0.5))]),

                html.Hr(),

                dbc.Row([dbc.Col(html.Label("Gear ratios (space-separated)")), dbc.Col(txt("gear_ratios", " ".join(f"{g:g}" for g in v["gears"])))]),

                dbc.Row([dbc.Col(html.Label("Idle RPM")), dbc.Col(num("idle_rpm", v["idle_rpm"], step=50))]),

                dbc.Row([dbc.Col(html.Label("Redline RPM")), dbc.Col(num("redline_rpm", v["redline_rpm"], step=50))]),

                html.Br(),

                dbc.Button("Apply", id="btn-apply", color="success", className="me-2"),

                dbc.Button("Reset to Defaults", id="btn-reset", color="secondary"),

                html.Br(), html.Br(),

                html.Div(id="derived-label", className="derived")

            ]), md=6),


            dbc.Col(html.Div([

                html.H5("Engine Map"),

                dbc.Row([dbc.Col(html.Label("Select engine")), dbc.Col(

                    dcc.Dropdown(

                        id="engine-select",

                        options=[{"label": n, "value": n} for n in names],

                        value=active_val,

                        placeholder="Select engine...",

                        className="dropdown-dark",

                    ),

                    width=8)]),

                html.Div(className="small-note", children=[

                    f"Engines are auto-loaded from {ENG_DIR} (JSON library)."

                ])

            ]), md=6)

        ])

    ], style={"padding": "12px"})



def tab2_layout(_v):

    return html.Div([

        html.Div([

            html.Label("Loads λ (space-separated)"),

            dbc.Input(id="loads", type="text", value="0.2 0.4 0.6 0.8 1.0", style={"width": "200px"}),

            html.Span("  "),

            dbc.Button("Update plots", id="btn-update-gear", color="primary", size="sm")

        ], className="bar"),

        dbc.Row([

<<<<<<< HEAD
            dbc.Col(dcc.Graph(id="ax-speedrpm"), md=12),
=======
            dbc.Col(dcc.Graph(id="ax-speed-time"), md=6),

            dbc.Col(dcc.Graph(id="ax-speedrpm"), md=6),
>>>>>>> 15f84ba2

        ]),

        dbc.Row([

            dbc.Col(dcc.Graph(id="ax-torquespeed"), md=6),

            dbc.Col(dcc.Graph(id="ax-accelspeed"), md=6),

        ]),

        dbc.Row([

            dbc.Col(dcc.Graph(id="ax-accelbottom"), md=12),

        ]),

    ], style={"padding": "12px"})



def tab3_layout(v, _eng):

    nG = len(v.get("gears", [])) if v else 0

    return html.Div([

        dbc.Row([

            dbc.Col(dcc.Graph(id="ax-map", style={"height": "810px"}), md=7),

            dbc.Col([

                dcc.Graph(id="ax-speed-time3", style={"height": "270px"}),

                dcc.Graph(id="ax-fuel-time",  style={"height": "270px"}),

                dcc.Graph(id="ax-distance-time3", style={"height": "270px"}),

            ], md=5)

        ]),

        html.Div(className="bar-sticky", children=[

            html.Div([

                dcc.Dropdown(

                    id="map-mode",

                    options=[{"label": "Efficiency (%)", "value": "eta"},

                             {"label": "BSFC (g/kWh)", "value": "bsfc"}],

                    value="eta",

                    className="dropdown-dark",

                    style={"width": "220px"}

                ),

            ], className="bar-cell"),

            html.Div([

                html.Label("Cruise gear:"),

                dcc.Dropdown(

                    id="cruise-gear",

                    options=[{"label": str(i+1), "value": i+1} for i in range(nG)],

                    value=nG if nG else None,

                    className="dropdown-dark",

                    style={"width": "110px", "display": "inline-block", "marginLeft": "8px"}

                ),

                dcc.Checklist(

                    id="show-cruise",

                    options=[{"label": " Cruise overlay", "value": 1}],

                    value=[1],

                    style={"display": "inline-block", "marginLeft": "12px"}

                ),

                html.Label("Label step [km/h]:", style={"marginLeft": "12px"}),

                dbc.Input(id="cruise-label-step", type="number", value=10, min=1, step=1,

                          style={"width": "90px", "display": "inline-block", "marginLeft": "6px"}),

            ], className="bar-cell"),

            html.Div([

                html.Label("Shift speeds [km/h]:"),

                dbc.Input(id="shift-speeds", type="text", value="40 65 100 130 160", style={"width": "320px"}),

            ], className="bar-cell"),

            html.Div([

                html.Label("Distance markers [m]:"),

                dbc.Input(id="distance-markers", type="text", value="100 200 400", style={"width": "200px"}),

            ], className="bar-cell"),

            html.Div([

                html.Label("λ:"),

                dbc.Input(id="lambda", type="number", value=0.72, min=0, max=1, step=0.01, style={"width": "90px"}),

                html.Span("  "),

                html.Label("Target [km/h]:"),

                dbc.Input(id="target-kmh", type="number", value=120, min=1, max=400, step=1, style={"width": "110px"}),

                dcc.Checklist(id="force-redline",

                              options=[{"label": " Upshift at redline", "value": 1}],

                              value=[1],

                              style={"display": "inline-block", "marginLeft": "10px"}),

            ], className="bar-cell"),

            html.Div([

                dbc.Button("Add sequence", id="btn-add-seq", color="primary", className="me-2"),

                dbc.Button("Clear sequences", id="btn-clear-seq", color="danger"),

            ], className="bar-cell"),

        ])

    ], style={"padding": "12px"})



def tab4_layout(_v):

    return html.Div([

        html.Div(className="bar", children=[

            html.Label("Label step [km/h]:"),

            dbc.Input(id="fe-label-step", type="number", value=10, min=1, step=1, style={"width": "100px"}),

            html.Span("  "),

            html.Label("Show gears:"),

            dcc.Checklist(id="fe-show-gears", inline=True, style={"marginLeft": "8px"})

        ]),

        dcc.Graph(id="ax-fe", style={"height": "720px"})

    ], style={"padding": "12px"})



# ---------- Static pages: keep all tabs mounted ----------

v0   = default_vehicle()

eng0 = initial_engine_state()

maps0 = maps_from_state(v0, eng0)


app.layout = html.Div([
    dcc.Store(id="store-vehicle", data=v0),
    dcc.Store(id="store-engine",  data=eng0),
    dcc.Store(id="store-maps",    data=maps0),
    dcc.Store(id="store-sequences", data=[]),
    dcc.Interval(id="iv-scan", interval=8000, n_intervals=0),

    dcc.Tabs(
        id="tabs",
        value="tab1",
        parent_className="tabs",
        children=[
            dcc.Tab(
                label="1) Vehicle & Simulation",
                value="tab1",
                children=html.Div(id="page-tab1", children=tab1_layout(v0, eng0)),
            ),
            dcc.Tab(
                label="2) Gearing & Accel",
                value="tab2",
                children=html.Div(id="page-tab2", children=tab2_layout(v0)),
            ),
            dcc.Tab(
                label="3) Maps & Sequences",
                value="tab3",
                children=html.Div(id="page-tab3", children=tab3_layout(v0, eng0)),
            ),
            dcc.Tab(
                label="4) Steady-State FE",
                value="tab4",
                children=html.Div(id="page-tab4", children=tab4_layout(v0)),
            ),
        ],
    ),
])


# ---------- Utils ----------

def dash_ctx_trigger():
    triggered = ctx.triggered_id
    if triggered is None:
        return ""
    if isinstance(triggered, dict):
        return triggered.get("id", "")
    return str(triggered)


def _arr(a): return np.asarray(a, dtype=float)



# ---------- Apply / Reset (Tab 1) ----------

@callback(

    Output("store-vehicle", "data"),

    Output("derived-label", "children"),

    Output("fe-show-gears", "options"),

    Output("fe-show-gears", "value"),

    Input("btn-apply", "n_clicks"),

    Input("btn-reset", "n_clicks"),

    State("mass", "value"), State("cd", "value"), State("af", "value"),

    State("rho_air", "value"), State("rho_fuel", "value"), State("lhv_mjpkg", "value"),

    State("g", "value"), State("eta_dl", "value"),

    State("tire_w", "value"), State("tire_ar", "value"), State("tire_rim_in", "value"),

    State("fd", "value"), State("gear_ratios", "value"),

    State("idle_rpm", "value"), State("redline_rpm", "value"),

    prevent_initial_call=True

)

def apply_or_reset(n_apply, n_reset, m, Cd, Af, rho_air, rho_fuel, lhv_mjpkg, g, eta_dl,

                   tire_w, tire_ar, tire_rim_in, fd, gear_ratios, idle_rpm, redline_rpm):

    ctx_id = dash_ctx_trigger()
    if not ctx_id:
        n_apply = n_apply or 0
        n_reset = n_reset or 0
        if n_reset > n_apply:
            ctx_id = "btn-reset"
        elif n_apply > n_reset:
            ctx_id = "btn-apply"
    if ctx_id == "btn-reset":

        v = default_vehicle()

    elif ctx_id == "btn-apply":

        try:

            gears = [float(x) for x in str(gear_ratios).strip().split()]

            assert all(g > 0 for g in gears)

        except Exception:

            gears = default_vehicle()["gears"]

        v = {

            "m": float(m), "Cd": float(Cd), "Af": float(Af),

            "rho_air": float(rho_air), "rho_fuel": float(rho_fuel),

            "LHV": float(lhv_mjpkg) * 1e6, "g": float(g), "eta_dl": float(eta_dl),

            "tire_w": float(tire_w), "tire_ar": float(tire_ar), "tire_rim_in": float(tire_rim_in),

            "fd": float(fd), "gears": gears, "idle_rpm": float(idle_rpm), "redline_rpm": float(redline_rpm)

        }

        v["re"] = C.compute_tire_radius(v)

        v = C.update_derived(v)

    else:

        raise PreventUpdate


    label = f"re = {v['re']:.3f} m | top-gear @ redline ≈ {v['top_speed_kmh']:.1f} km/h"

    opts = [{"label": f"G{i+1}", "value": i+1} for i in range(len(v["gears"]))]

    return v, label, opts, [len(v["gears"])] if v["gears"] else []

@callback(

    Output("mass", "value"),

    Output("cd", "value"),

    Output("af", "value"),

    Output("rho_air", "value"),

    Output("rho_fuel", "value"),

    Output("lhv_mjpkg", "value"),

    Output("g", "value"),

    Output("eta_dl", "value"),

    Output("tire_w", "value"),

    Output("tire_ar", "value"),

    Output("tire_rim_in", "value"),

    Output("fd", "value"),

    Output("gear_ratios", "value"),

    Output("idle_rpm", "value"),

    Output("redline_rpm", "value"),

    Input("store-vehicle", "data"),

    prevent_initial_call=True

)

def sync_vehicle_inputs(v):

    if not v:

        raise PreventUpdate

    ratios = " ".join(f"{g:g}" for g in v.get("gears", []))

    return (

        float(v.get("m", 0.0)),

        float(v.get("Cd", 0.0)),

        float(v.get("Af", 0.0)),

        float(v.get("rho_air", 0.0)),

        float(v.get("rho_fuel", 0.0)),

        float(v.get("LHV", 0.0)) / 1e6,

        float(v.get("g", 0.0)),

        float(v.get("eta_dl", 0.0)),

        float(v.get("tire_w", 0.0)),

        float(v.get("tire_ar", 0.0)),

        float(v.get("tire_rim_in", 0.0)),

        float(v.get("fd", 0.0)),

        ratios,

        float(v.get("idle_rpm", 0.0)),

        float(v.get("redline_rpm", 0.0))

    )




# ---------- Engine dropdown / periodic rescan ----------

@callback(

    Output("store-engine", "data"),

    Output("engine-select", "options"),

    Output("engine-select", "value"),

    Input("engine-select", "value"),

    Input("iv-scan", "n_intervals"),

    State("store-engine", "data"),

    prevent_initial_call=True

)

def engine_picker(selected_name, _tick, eng_state):

    if eng_state is None:

        eng_state = initial_engine_state()


    # periodic folder rescan (does not change active)

    try:

        scanned = EIO.scan_engines_folder(ENG_DIR)

        known = {e["name"] for e in eng_state["items"]}

        for e in scanned:

            if e["name"] not in known:

                eng_state["items"].append(e)

                eng_state["names"].append(e["name"])

                known.add(e["name"])

    except Exception as ex:

        print("Scan failed:", ex)


    # selection

    names = eng_state.get("names", [])

    if selected_name in names:

        eng_state["active"] = names.index(selected_name)


    opts = [{"label": n, "value": n} for n in eng_state.get("names", [])]

    value = eng_state["names"][eng_state["active"]] if eng_state.get("names") else None

    return eng_state, opts, value



# ---------- Rebuild maps whenever vehicle or engine changes ----------

@callback(

    Output("store-maps", "data"),

    Input("store-vehicle", "data"),

    Input("store-engine", "data"),

)

def rebuild_maps_store(v, eng):

    if not v or not eng:

        raise PreventUpdate

    return maps_from_state(v, eng)



# ---------- Tab 2: gearing & accel ----------

@callback(

<<<<<<< HEAD
=======
    Output("ax-speed-time", "figure"),

>>>>>>> 15f84ba2
    Output("ax-speedrpm", "figure"),

    Output("ax-torquespeed", "figure"),

    Output("ax-accelspeed", "figure"),

    Output("ax-accelbottom", "figure"),

    Input("tabs", "value"),

    Input("store-vehicle", "data"),

    Input("store-maps", "data"),

    Input("btn-update-gear", "n_clicks"),

    Input("loads", "value"),

)

def update_gearing(active_tab, v, M, _nclicks, loads_txt):

    if active_tab != "tab2":

<<<<<<< HEAD
        return no_update, no_update, no_update, no_update
=======
        return no_update, no_update, no_update, no_update, no_update
>>>>>>> 15f84ba2

    if not v or not M:

        raise PreventUpdate



    bsfc_fn, T_WOT, T_CT = C.interpolators(M)

    nG = len(v["gears"])

    if nG == 0:

        raise PreventUpdate



    gear_colors = [f"hsl({int(360*i/nG)},60%,60%)" for i in range(nG)]

    styles = ["solid", "dash", "dot", "dashdot", "longdash", "longdashdot"]

    Krpm2kmh = (2*np.pi*v["re"]/60.0) * 3.6 / v["fd"]



    rpm_grid = np.linspace(0, v["redline_rpm"], 400)

    fig_speedrpm = go.Figure()

    for gi in range(nG):

        v_kmh = (rpm_grid * Krpm2kmh) / v["gears"][gi]

        fig_speedrpm.add_trace(go.Scatter(

            x=v_kmh,

            y=rpm_grid,

            mode="lines",

            name=f"G{gi+1} ({v['gears'][gi]:.2f})",

            line=dict(width=2, color=gear_colors[gi])

        ))

    fig_speedrpm.add_hline(y=v["redline_rpm"], line=dict(color="#ff5d5d", dash="dash"), annotation_text="Redline")

    apply_dark(fig_speedrpm, title="Gear capability: vehicle speed vs engine RPM")



    rpm_grid2 = np.linspace(max(1, v["idle_rpm"]), v["redline_rpm"], 420)

    w_grid = rpm_grid2 * 2*np.pi/60

    Twot = np.maximum(0, T_WOT(w_grid))

    Tmot = T_CT(w_grid)



    try:

        loads = [float(x) for x in str(loads_txt).strip().split()]

    except Exception:

        loads = [0.2, 0.4, 0.6, 0.8, 1.0]

    loads = [min(1.0, max(0.0, v_)) for v_ in loads]



    fig_torque = go.Figure()

    fig_accel = go.Figure()

    fig_force = go.Figure()

<<<<<<< HEAD
=======
    fig_speedtime = go.Figure()



    def cumtrap(x, y):

        x = np.asarray(x, dtype=float)

        y = np.asarray(y, dtype=float)

        if x.size < 2:

            return np.zeros_like(x)

        dx = np.diff(x)

        avg = 0.5 * (y[1:] + y[:-1])

        return np.concatenate(([0.0], np.cumsum(avg * dx)))

>>>>>>> 15f84ba2


    for li, lam in enumerate(loads):

        Tvec = np.maximum(0, Tmot + lam*(Twot - Tmot))

        style = styles[li % len(styles)]

        for gi in range(nG):

            gear = v["gears"][gi]

            v_mps = ((rpm_grid2 * 2*np.pi/60) * v["re"]) / (gear * v["fd"])

            v_kmh = v_mps * 3.6



            fig_torque.add_trace(go.Scatter(

                x=v_kmh,

                y=Tvec,

                mode="lines",

                line=dict(width=1.6, color=gear_colors[gi], dash=style),

                showlegend=(gi == 0),

                name=f"λ={lam:.2f}"

            ))



            F_wheel = Tvec * (gear * v["fd"] * v["eta_dl"]) / v["re"]

            R = C.F_roll(v, v_mps) + C.F_aero(v, v_mps)

            a_mps2 = (F_wheel - R) / v["m"]

            a_g = a_mps2 / v["g"]

            a_plot = a_g.copy()

            a_plot[a_plot < 0] = np.nan



            fig_accel.add_trace(go.Scatter(

                x=v_kmh,

                y=a_plot,

                mode="lines",

                line=dict(width=1.6, color=gear_colors[gi], dash=style),

                showlegend=(gi == 0),

                name=f"λ={lam:.2f}"

            ))



<<<<<<< HEAD
=======
            valid = np.isfinite(a_mps2) & (a_mps2 > 1e-3)

            if np.count_nonzero(valid) < 2:

                continue



            v_mps_valid = v_mps[valid]

            v_kmh_valid = v_kmh[valid]

            a_valid = a_mps2[valid]

            t = cumtrap(v_mps_valid, 1.0 / a_valid)




            fig_speedtime.add_trace(go.Scatter(

                x=t,

                y=v_kmh_valid,

                mode="lines",

                line=dict(width=1.6, color=gear_colors[gi], dash=style),

                showlegend=False,

                legendgroup=f"λ{li}",

                name=f"λ={lam:.2f}"

            ))




>>>>>>> 15f84ba2


    apply_dark(fig_torque, title="Engine torque vs vehicle speed (per gear) at normalized loads")

    apply_dark(fig_accel, title="Acceleration vs vehicle speed (per gear) at selected loads")

    apply_dark(fig_force, title="Available tractive force (λ=1) and resistance vs speed")

<<<<<<< HEAD
=======
    apply_dark(fig_speedtime, title="Vehicle speed vs time (per gear at selected loads)")




    fig_speedtime.update_xaxes(title="Time (s)")

    fig_speedtime.update_yaxes(title="Vehicle speed (km/h)")



>>>>>>> 15f84ba2


    v_all_kmh = np.linspace(0, v["top_speed_kmh"], 600)

    v_all_mps = v_all_kmh / 3.6

    R_all = C.F_roll(v, v_all_mps) + C.F_aero(v, v_all_mps)

    fig_force.add_trace(go.Scatter(

        x=v_all_kmh,

        y=R_all,

        name="Resistance",

        line=dict(color="#d0d3d8", width=2)

    ))



    Tvec_WOT = np.maximum(0, Twot)

    for gi in range(nG):

        v_mps = ((rpm_grid2 * 2*np.pi/60) * v["re"]) / (v["gears"][gi] * v["fd"])

        v_kmh = v_mps * 3.6

        F_wheel = Tvec_WOT * (v["gears"][gi] * v["fd"] * v["eta_dl"]) / v["re"]

        fig_force.add_trace(go.Scatter(

            x=v_kmh,

            y=F_wheel,

            name=f"G{gi+1}",

            line=dict(width=1.6, color=gear_colors[gi])

        ))


<<<<<<< HEAD
    return fig_speedrpm, fig_torque, fig_accel, fig_force
=======
    return fig_speedtime, fig_speedrpm, fig_torque, fig_accel, fig_force
>>>>>>> 15f84ba2

# ---------- Tab 3: engine map + sequences ----------

@callback(

    Output("ax-map", "figure"),

    Output("ax-speed-time3", "figure"),

    Output("ax-fuel-time", "figure"),

    Output("ax-distance-time3", "figure"),

    Input("tabs", "value"),

    Input("store-maps", "data"),

    Input("store-sequences", "data"),

    Input("map-mode", "value"),

    Input("show-cruise", "value"),

    Input("cruise-gear", "value"),

    Input("cruise-label-step", "value"),

    Input("distance-markers", "value"),

    State("store-vehicle", "data"),

)

def update_map_and_time(active_tab, M, seqs, map_mode, show_cruise, cruise_gear, label_step, markers_txt, v):

    if active_tab != "tab3":

        return no_update, no_update, no_update, no_update

    if not M:

        raise PreventUpdate


    markers = []

    if markers_txt:

        try:

            raw = [float(x) for x in str(markers_txt).replace(",", " " ).split()]

            markers = sorted({m for m in raw if np.isfinite(m) and m >= 0.0})

        except Exception:

            markers = []


    torque = _arr(M["torque_Nm"])

    w = _arr(M["speed_radps"])

    rpm_map = w * 60.0 / (2*np.pi)

    Zeta  = np.array(M.get("eta_map"), dtype=float) if ("eta_map" in M) else None

    Zbsfc = _arr(M["bsfc_map_gpkWh"])


    fig = go.Figure()

    if (map_mode == "eta") and (Zeta is not None):

        Z = Zeta * 100.0

        fig.add_contour(x=rpm_map, y=torque, z=Z,

                        contours=dict(coloring="heatmap", showlines=False),

                        colorbar=dict(title="Efficiency (%)", len=0.6, y=0.75))

        fig.add_contour(x=rpm_map, y=torque, z=Z,

                        contours=dict(coloring="none", showlines=True, start=10, end=45, size=1, showlabels=False),

                        line=dict(color="rgba(230,230,230,0.25)", width=1),

                        showscale=False)

        title = "Engine map — Efficiency"

    else:

        Z = Zbsfc

        fig.add_contour(x=rpm_map, y=torque, z=Z,

                        contours=dict(coloring="heatmap", showlines=False),

                        colorbar=dict(title="BSFC (g/kWh)", len=0.6, y=0.75))

        zmin = np.nanmin(Z); zmax = np.nanmax(Z)

        if np.isfinite(zmin) and np.isfinite(zmax) and zmax > zmin:

            fig.add_contour(x=rpm_map, y=torque, z=Z,

                            contours=dict(coloring="none", showlines=True,

                                          start=zmin+10, end=zmax-10, size=10, showlabels=False),

                            line=dict(color="rgba(230,230,230,0.25)", width=1),

                            showscale=False)

        title = "Engine map — BSFC"


    fig.add_trace(go.Scatter(x=_arr(M["wot_speed_radps"]) * 60/(2*np.pi),

                             y=_arr(M["wot_torque_Nm"]),

                             mode="lines", line=dict(color="#ff5d5d", width=2), name="WOT"))

    fig.add_trace(go.Scatter(x=_arr(M["ct_speed_radps"]) * 60/(2*np.pi),

                             y=_arr(M["ct_torque_Nm"]),

                             mode="lines", line=dict(color="#c8ccd1", width=1.5, dash="dash"),

                             name="Closed throttle"))

    fig.update_layout(legend=dict(y=0.02, yanchor="bottom", x=1.02, xanchor="left"))

    fig.update_xaxes(title="Engine speed (RPM)")

    fig.update_yaxes(title="Torque (N·m)")

    apply_dark(fig, height=810, title=title)


    # Cruise overlay with labels

    if show_cruise and 1 in show_cruise and cruise_gear:

        rpm, Treq, v_kmh = C.steady_cruise_curve(v, M, int(cruise_gear) - 1)

        ok = np.isfinite(rpm) & np.isfinite(Treq)

        if ok.any():

            fig.add_trace(go.Scatter(x=rpm[ok], y=Treq[ok], mode="lines",

                                     line=dict(color="white", width=2), name=f"Cruise G{cruise_gear}"))

            step = max(1, int(label_step or 10))

            vk = v_kmh[ok]

            if vk.size:

                marks = np.arange(step*np.ceil(vk.min()/step), step*np.floor(vk.max()/step)+1e-9, step)

                annotations = []

                for s in marks:

                    j = np.nanargmin(np.abs(v_kmh - s))

                    if np.isfinite(Treq[j]) and np.isfinite(rpm[j]):

                        annotations.append(dict(

                            x=float(rpm[j]), y=float(Treq[j]),

                            xref="x", yref="y", text=f" {int(round(v_kmh[j]))}",

                            showarrow=False, font=dict(color="white", size=10)

                        ))

                fig.update_layout(annotations=annotations)


    # Time panes + sequences + shift markers

    fig_v = apply_dark(go.Figure(), height=270, title="Vehicle speed vs time")

    fig_f = apply_dark(go.Figure(), height=270, title="Cumulative fuel vs time")

    fig_d = apply_dark(go.Figure(), height=270, title="Distance vs time")

    seen = set()

    for i, S in enumerate(seqs or []):

        nm = S.get("name", f"seq{i+1}")

        if nm in seen:

            continue

        seen.add(nm)

        col = f"hsl({int(360*(i%12)/12)},70%,60%)"

        Tt = S.get("trace", {})

        rp = np.asarray(Tt.get("rpm", [])); Te = np.asarray(Tt.get("T_engine_Nm", []))

        if rp.size and Te.size:

            fig.add_trace(go.Scatter(x=rp, y=Te, mode="lines", line=dict(color=col, width=2),

                                     name=nm, legendgroup=nm))

            gear = np.asarray(Tt.get("gear", []))

            if gear.size:

                change = np.nonzero(np.r_[False, np.diff(gear)!=0])[0]

                fig.add_trace(go.Scatter(x=rp[change], y=Te[change], mode="markers",

                                         marker=dict(symbol="square", size=8, color=col, line=dict(color="white", width=1)),

                                         showlegend=False, legendgroup=nm))

        ts = np.asarray(Tt.get("t_s", []))

        vk = np.asarray(Tt.get("v_kmh", []))

        fk = np.asarray(Tt.get("fuel_cum_L", []))

        fig_v.add_trace(go.Scatter(x=ts, y=vk, mode="lines", line=dict(color=col, width=2), name=nm, legendgroup=nm))

        fig_f.add_trace(go.Scatter(x=ts, y=fk, mode="lines", line=dict(color=col, width=2), name=nm, legendgroup=nm))

        dist = np.array([])

        if ts.size and vk.size and ts.size == vk.size:

            vk_mps = vk / 3.6

            if ts.size >= 2:

                dist = np.concatenate(([0.0], np.cumsum(0.5 * (vk_mps[1:] + vk_mps[:-1]) * np.diff(ts))))

            else:

                dist = np.zeros_like(ts)

            fig_d.add_trace(go.Scatter(x=ts, y=dist, mode="lines", line=dict(color=col, width=2), name=nm, legendgroup=nm))

<<<<<<< HEAD
            if markers and dist.size:

                dist_monotonic = np.maximum.accumulate(dist)

                reachable = [m for m in markers if dist_monotonic[-1] >= m]

                if reachable:

                    reachable = list(reachable)

                    times = np.interp(reachable, dist_monotonic, ts)

                    texts = [f"{nm}: {m:g} m" for m in reachable]

                    fig_d.add_trace(go.Scatter(

                        x=times,

                        y=reachable,

                        mode="markers",

                        marker=dict(symbol="x", size=9, color=col, line=dict(color="white", width=1)),

                        text=texts,

                        hovertemplate="%{text}<br>t = %{x:.2f} s<extra></extra>",

                        showlegend=False,

                        legendgroup=nm,

                    ))

=======
>>>>>>> 15f84ba2
        gear = np.asarray(Tt.get("gear", []))

        if gear.size:

            change = np.nonzero(np.r_[False, np.diff(gear)!=0])[0]

            fig_v.add_trace(go.Scatter(x=ts[change], y=vk[change], mode="markers",

                                       marker=dict(symbol="circle", size=7, color=col, line=dict(color="white", width=1)),

                                       showlegend=False, legendgroup=nm))

            fig_f.add_trace(go.Scatter(x=ts[change], y=fk[change], mode="markers",

                                       marker=dict(symbol="circle", size=7, color=col, line=dict(color="white", width=1)),

                                       showlegend=False, legendgroup=nm))

            if dist.size and dist.size == ts.size:

                fig_d.add_trace(go.Scatter(x=ts[change], y=dist[change], mode="markers",

                                           marker=dict(symbol="circle", size=7, color=col, line=dict(color="white", width=1)),

                                           showlegend=False, legendgroup=nm))


    fig_v.update_xaxes(title="Time (s)")

    fig_v.update_yaxes(title="Vehicle speed (km/h)")

    fig_f.update_xaxes(title="Time (s)")

    fig_f.update_yaxes(title="Cumulative fuel (L)")

    fig_d.update_xaxes(title="Time (s)")

    fig_d.update_yaxes(title="Distance (m)")

    return fig, fig_v, fig_f, fig_d



# ---------- Add / clear sequences ----------

@callback(

    Output("store-sequences", "data"),

    Input("btn-add-seq", "n_clicks"),

    Input("btn-clear-seq", "n_clicks"),

    State("shift-speeds", "value"),

    State("lambda", "value"),

    State("target-kmh", "value"),

    State("force-redline", "value"),

    State("store-vehicle", "data"),

    State("store-maps", "data"),

    State("store-sequences", "data"),

    State("tabs", "value"),

    prevent_initial_call=True

)

def sequences(add, clear, shift_txt, lam, target, force_redline, v, M, seqs, active_tab):

    if active_tab != "tab3":

        raise PreventUpdate

    which = dash_ctx_trigger()

    if which == "btn-clear-seq":

        return []

    if which != "btn-add-seq":

        raise PreventUpdate

    if not v or not M:

        raise PreventUpdate


    try:

        shift_kmh = [float(x) for x in str(shift_txt).split()]

    except Exception:

        shift_kmh = []


    lam = float(lam or 0.7)

    opts = dict(

        rho_fuel_kg_per_L=v["rho_fuel"],

        idle_rpm=v["idle_rpm"], redline_rpm=v["redline_rpm"],

        dv_kmh=0.25, verbose=False,

        force_redline=(1 in (force_redline or [])),

    )

    R = C.accel_fuel_to_speed_core(v, M, float(target or 120.0), shift_kmh, lam, opts)


    idx = len(seqs or []) + 1

    entry = {

        "name": f"seq{idx}",

        "lambda": lam,

        "shift_kmh": shift_kmh,

        "target": target,

        "R": {k: (float(v) if np.isscalar(v) else v) for k, v in R.items() if k in ["reached_target","final_speed_kmh","time_s","fuel_L","distance_m"]},

        "trace": {k: (np.asarray(v).tolist()) for k, v in R.get("trace", {}).items()}

    }

    return (seqs or []) + [entry]



# ---------- FE (Tab 4) ----------

@callback(

    Output("ax-fe", "figure"),

    Input("tabs", "value"),

    Input("fe-label-step", "value"),

    Input("fe-show-gears", "value"),

    State("store-vehicle", "data"),

    State("store-maps", "data"),

)

def fe_plot(active_tab, lbl_step, show_gears, v, M):

    if active_tab != "tab4":

        return no_update

    if not v or not M:

        raise PreventUpdate


    nG = len(v["gears"])

    if not show_gears:

        show_gears = [nG]


    fig = go.Figure()

    lbl_step = int(lbl_step or 10)

    for gi in range(nG):

        if (gi+1) not in show_gears:

            continue

        Krpm2kmh = (2*np.pi*v["re"]/60.0) * 3.6 / v["fd"]

        v_idle = max(0, (v["idle_rpm"] * Krpm2kmh)/v["gears"][gi])

        v_redl = (v["redline_rpm"] * Krpm2kmh)/v["gears"][gi]

        v_kmh = np.linspace(v_idle, v_redl, 160)

        L100, rpm, Treq = C.steady_FE_in_gear(v, M, gi, v_kmh)

        fig.add_trace(go.Scatter(x=v_kmh, y=L100, mode="lines", name=f"G{gi+1}", line=dict(width=2)))


        mask = np.isfinite(L100)

        if mask.any():

            j = np.nanargmin(L100[mask])

            xv = v_kmh[mask][j]; yv = L100[mask][j]

            fig.add_trace(go.Scatter(x=[xv], y=[yv], mode="markers",

                                     marker=dict(color="#ffd54a", line=dict(color="black", width=1.5), size=10),

                                     showlegend=False))

            lbs = np.arange(lbl_step*np.ceil(v_idle/lbl_step), lbl_step*np.floor(v_redl/lbl_step)+1e-9, lbl_step)

            for s in lbs:

                jj = np.nanargmin(np.abs(v_kmh - s))

                if np.isfinite(L100[jj]):

                    fig.add_trace(go.Scatter(x=[v_kmh[jj]], y=[L100[jj]], mode="text",

                                             text=[f" {int(round(v_kmh[jj]))}"], showlegend=False,

                                             textfont=dict(color=DARK_MUTED, size=10)))

    apply_dark(fig, height=720, title="Steady-state fuel consumption per gear")

    return fig



# ---------- Cruise-gear options (Tab 3) ----------

@callback(

    Output("cruise-gear", "options"),

    Output("cruise-gear", "value"),

    Input("store-vehicle", "data"),

)

def cruise_gear_options(v):

    nG = len(v.get("gears", [])) if v else 0

    opts = [{"label": str(i+1), "value": i+1} for i in range(nG)]

    val = nG or None

    return opts, val



# ---------- Run ----------

if __name__ == "__main__":

    app.run(debug=True, host="0.0.0.0", port=25560)
<|MERGE_RESOLUTION|>--- conflicted
+++ resolved
@@ -317,13 +317,9 @@
 
         dbc.Row([
 
-<<<<<<< HEAD
-            dbc.Col(dcc.Graph(id="ax-speedrpm"), md=12),
-=======
             dbc.Col(dcc.Graph(id="ax-speed-time"), md=6),
 
             dbc.Col(dcc.Graph(id="ax-speedrpm"), md=6),
->>>>>>> 15f84ba2
 
         ]),
 
@@ -829,11 +825,8 @@
 
 @callback(
 
-<<<<<<< HEAD
-=======
     Output("ax-speed-time", "figure"),
 
->>>>>>> 15f84ba2
     Output("ax-speedrpm", "figure"),
 
     Output("ax-torquespeed", "figure"),
@@ -858,837 +851,783 @@
 
     if active_tab != "tab2":
 
-<<<<<<< HEAD
+        return no_update, no_update, no_update, no_update, no_update
+
+    if not v or not M:
+
+        raise PreventUpdate
+
+
+
+    bsfc_fn, T_WOT, T_CT = C.interpolators(M)
+
+    nG = len(v["gears"])
+
+    if nG == 0:
+
+        raise PreventUpdate
+
+
+
+    gear_colors = [f"hsl({int(360*i/nG)},60%,60%)" for i in range(nG)]
+
+    styles = ["solid", "dash", "dot", "dashdot", "longdash", "longdashdot"]
+
+    Krpm2kmh = (2*np.pi*v["re"]/60.0) * 3.6 / v["fd"]
+
+
+
+    rpm_grid = np.linspace(0, v["redline_rpm"], 400)
+
+    fig_speedrpm = go.Figure()
+
+    for gi in range(nG):
+
+        v_kmh = (rpm_grid * Krpm2kmh) / v["gears"][gi]
+
+        fig_speedrpm.add_trace(go.Scatter(
+
+            x=v_kmh,
+
+            y=rpm_grid,
+
+            mode="lines",
+
+            name=f"G{gi+1} ({v['gears'][gi]:.2f})",
+
+            line=dict(width=2, color=gear_colors[gi])
+
+        ))
+
+    fig_speedrpm.add_hline(y=v["redline_rpm"], line=dict(color="#ff5d5d", dash="dash"), annotation_text="Redline")
+
+    apply_dark(fig_speedrpm, title="Gear capability: vehicle speed vs engine RPM")
+
+
+
+    rpm_grid2 = np.linspace(max(1, v["idle_rpm"]), v["redline_rpm"], 420)
+
+    w_grid = rpm_grid2 * 2*np.pi/60
+
+    Twot = np.maximum(0, T_WOT(w_grid))
+
+    Tmot = T_CT(w_grid)
+
+
+
+    try:
+
+        loads = [float(x) for x in str(loads_txt).strip().split()]
+
+    except Exception:
+
+        loads = [0.2, 0.4, 0.6, 0.8, 1.0]
+
+    loads = [min(1.0, max(0.0, v_)) for v_ in loads]
+
+
+
+    fig_torque = go.Figure()
+
+    fig_accel = go.Figure()
+
+    fig_force = go.Figure()
+
+    fig_speedtime = go.Figure()
+
+
+
+    def cumtrap(x, y):
+
+        x = np.asarray(x, dtype=float)
+
+        y = np.asarray(y, dtype=float)
+
+        if x.size < 2:
+
+            return np.zeros_like(x)
+
+        dx = np.diff(x)
+
+        avg = 0.5 * (y[1:] + y[:-1])
+
+        return np.concatenate(([0.0], np.cumsum(avg * dx)))
+
+
+
+    for li, lam in enumerate(loads):
+
+        Tvec = np.maximum(0, Tmot + lam*(Twot - Tmot))
+
+        style = styles[li % len(styles)]
+
+        for gi in range(nG):
+
+            gear = v["gears"][gi]
+
+            v_mps = ((rpm_grid2 * 2*np.pi/60) * v["re"]) / (gear * v["fd"])
+
+            v_kmh = v_mps * 3.6
+
+
+
+            fig_torque.add_trace(go.Scatter(
+
+                x=v_kmh,
+
+                y=Tvec,
+
+                mode="lines",
+
+                line=dict(width=1.6, color=gear_colors[gi], dash=style),
+
+                showlegend=(gi == 0),
+
+                name=f"λ={lam:.2f}"
+
+            ))
+
+
+
+            F_wheel = Tvec * (gear * v["fd"] * v["eta_dl"]) / v["re"]
+
+            R = C.F_roll(v, v_mps) + C.F_aero(v, v_mps)
+
+            a_mps2 = (F_wheel - R) / v["m"]
+
+            a_g = a_mps2 / v["g"]
+
+            a_plot = a_g.copy()
+
+            a_plot[a_plot < 0] = np.nan
+
+
+
+            fig_accel.add_trace(go.Scatter(
+
+                x=v_kmh,
+
+                y=a_plot,
+
+                mode="lines",
+
+                line=dict(width=1.6, color=gear_colors[gi], dash=style),
+
+                showlegend=(gi == 0),
+
+                name=f"λ={lam:.2f}"
+
+            ))
+
+
+
+            valid = np.isfinite(a_mps2) & (a_mps2 > 1e-3)
+
+            if np.count_nonzero(valid) < 2:
+
+                continue
+
+
+
+            v_mps_valid = v_mps[valid]
+
+            v_kmh_valid = v_kmh[valid]
+
+            a_valid = a_mps2[valid]
+
+            t = cumtrap(v_mps_valid, 1.0 / a_valid)
+
+
+
+
+            fig_speedtime.add_trace(go.Scatter(
+
+                x=t,
+
+                y=v_kmh_valid,
+
+                mode="lines",
+
+                line=dict(width=1.6, color=gear_colors[gi], dash=style),
+
+                showlegend=False,
+
+                legendgroup=f"λ{li}",
+
+                name=f"λ={lam:.2f}"
+
+            ))
+
+
+
+
+
+
+    apply_dark(fig_torque, title="Engine torque vs vehicle speed (per gear) at normalized loads")
+
+    apply_dark(fig_accel, title="Acceleration vs vehicle speed (per gear) at selected loads")
+
+    apply_dark(fig_force, title="Available tractive force (λ=1) and resistance vs speed")
+
+    apply_dark(fig_speedtime, title="Vehicle speed vs time (per gear at selected loads)")
+
+
+
+
+    fig_speedtime.update_xaxes(title="Time (s)")
+
+    fig_speedtime.update_yaxes(title="Vehicle speed (km/h)")
+
+
+
+
+
+    v_all_kmh = np.linspace(0, v["top_speed_kmh"], 600)
+
+    v_all_mps = v_all_kmh / 3.6
+
+    R_all = C.F_roll(v, v_all_mps) + C.F_aero(v, v_all_mps)
+
+    fig_force.add_trace(go.Scatter(
+
+        x=v_all_kmh,
+
+        y=R_all,
+
+        name="Resistance",
+
+        line=dict(color="#d0d3d8", width=2)
+
+    ))
+
+
+
+    Tvec_WOT = np.maximum(0, Twot)
+
+    for gi in range(nG):
+
+        v_mps = ((rpm_grid2 * 2*np.pi/60) * v["re"]) / (v["gears"][gi] * v["fd"])
+
+        v_kmh = v_mps * 3.6
+
+        F_wheel = Tvec_WOT * (v["gears"][gi] * v["fd"] * v["eta_dl"]) / v["re"]
+
+        fig_force.add_trace(go.Scatter(
+
+            x=v_kmh,
+
+            y=F_wheel,
+
+            name=f"G{gi+1}",
+
+            line=dict(width=1.6, color=gear_colors[gi])
+
+        ))
+
+
+    return fig_speedtime, fig_speedrpm, fig_torque, fig_accel, fig_force
+
+# ---------- Tab 3: engine map + sequences ----------
+
+@callback(
+
+    Output("ax-map", "figure"),
+
+    Output("ax-speed-time3", "figure"),
+
+    Output("ax-fuel-time", "figure"),
+
+    Output("ax-distance-time3", "figure"),
+
+    Input("tabs", "value"),
+
+    Input("store-maps", "data"),
+
+    Input("store-sequences", "data"),
+
+    Input("map-mode", "value"),
+
+    Input("show-cruise", "value"),
+
+    Input("cruise-gear", "value"),
+
+    Input("cruise-label-step", "value"),
+
+    Input("distance-markers", "value"),
+
+    State("store-vehicle", "data"),
+
+)
+
+def update_map_and_time(active_tab, M, seqs, map_mode, show_cruise, cruise_gear, label_step, markers_txt, v):
+
+    if active_tab != "tab3":
+
         return no_update, no_update, no_update, no_update
-=======
-        return no_update, no_update, no_update, no_update, no_update
->>>>>>> 15f84ba2
+
+    if not M:
+
+        raise PreventUpdate
+
+
+    markers = []
+
+    if markers_txt:
+
+        try:
+
+            raw = [float(x) for x in str(markers_txt).replace(",", " " ).split()]
+
+            markers = sorted({m for m in raw if np.isfinite(m) and m >= 0.0})
+
+        except Exception:
+
+            markers = []
+
+
+    torque = _arr(M["torque_Nm"])
+
+    w = _arr(M["speed_radps"])
+
+    rpm_map = w * 60.0 / (2*np.pi)
+
+    Zeta  = np.array(M.get("eta_map"), dtype=float) if ("eta_map" in M) else None
+
+    Zbsfc = _arr(M["bsfc_map_gpkWh"])
+
+
+    fig = go.Figure()
+
+    if (map_mode == "eta") and (Zeta is not None):
+
+        Z = Zeta * 100.0
+
+        fig.add_contour(x=rpm_map, y=torque, z=Z,
+
+                        contours=dict(coloring="heatmap", showlines=False),
+
+                        colorbar=dict(title="Efficiency (%)", len=0.6, y=0.75))
+
+        fig.add_contour(x=rpm_map, y=torque, z=Z,
+
+                        contours=dict(coloring="none", showlines=True, start=10, end=45, size=1, showlabels=False),
+
+                        line=dict(color="rgba(230,230,230,0.25)", width=1),
+
+                        showscale=False)
+
+        title = "Engine map — Efficiency"
+
+    else:
+
+        Z = Zbsfc
+
+        fig.add_contour(x=rpm_map, y=torque, z=Z,
+
+                        contours=dict(coloring="heatmap", showlines=False),
+
+                        colorbar=dict(title="BSFC (g/kWh)", len=0.6, y=0.75))
+
+        zmin = np.nanmin(Z); zmax = np.nanmax(Z)
+
+        if np.isfinite(zmin) and np.isfinite(zmax) and zmax > zmin:
+
+            fig.add_contour(x=rpm_map, y=torque, z=Z,
+
+                            contours=dict(coloring="none", showlines=True,
+
+                                          start=zmin+10, end=zmax-10, size=10, showlabels=False),
+
+                            line=dict(color="rgba(230,230,230,0.25)", width=1),
+
+                            showscale=False)
+
+        title = "Engine map — BSFC"
+
+
+    fig.add_trace(go.Scatter(x=_arr(M["wot_speed_radps"]) * 60/(2*np.pi),
+
+                             y=_arr(M["wot_torque_Nm"]),
+
+                             mode="lines", line=dict(color="#ff5d5d", width=2), name="WOT"))
+
+    fig.add_trace(go.Scatter(x=_arr(M["ct_speed_radps"]) * 60/(2*np.pi),
+
+                             y=_arr(M["ct_torque_Nm"]),
+
+                             mode="lines", line=dict(color="#c8ccd1", width=1.5, dash="dash"),
+
+                             name="Closed throttle"))
+
+    fig.update_layout(legend=dict(y=0.02, yanchor="bottom", x=1.02, xanchor="left"))
+
+    fig.update_xaxes(title="Engine speed (RPM)")
+
+    fig.update_yaxes(title="Torque (N·m)")
+
+    apply_dark(fig, height=810, title=title)
+
+
+    # Cruise overlay with labels
+
+    if show_cruise and 1 in show_cruise and cruise_gear:
+
+        rpm, Treq, v_kmh = C.steady_cruise_curve(v, M, int(cruise_gear) - 1)
+
+        ok = np.isfinite(rpm) & np.isfinite(Treq)
+
+        if ok.any():
+
+            fig.add_trace(go.Scatter(x=rpm[ok], y=Treq[ok], mode="lines",
+
+                                     line=dict(color="white", width=2), name=f"Cruise G{cruise_gear}"))
+
+            step = max(1, int(label_step or 10))
+
+            vk = v_kmh[ok]
+
+            if vk.size:
+
+                marks = np.arange(step*np.ceil(vk.min()/step), step*np.floor(vk.max()/step)+1e-9, step)
+
+                annotations = []
+
+                for s in marks:
+
+                    j = np.nanargmin(np.abs(v_kmh - s))
+
+                    if np.isfinite(Treq[j]) and np.isfinite(rpm[j]):
+
+                        annotations.append(dict(
+
+                            x=float(rpm[j]), y=float(Treq[j]),
+
+                            xref="x", yref="y", text=f" {int(round(v_kmh[j]))}",
+
+                            showarrow=False, font=dict(color="white", size=10)
+
+                        ))
+
+                fig.update_layout(annotations=annotations)
+
+
+    # Time panes + sequences + shift markers
+
+    fig_v = apply_dark(go.Figure(), height=270, title="Vehicle speed vs time")
+
+    fig_f = apply_dark(go.Figure(), height=270, title="Cumulative fuel vs time")
+
+    fig_d = apply_dark(go.Figure(), height=270, title="Distance vs time")
+
+    seen = set()
+
+    for i, S in enumerate(seqs or []):
+
+        nm = S.get("name", f"seq{i+1}")
+
+        if nm in seen:
+
+            continue
+
+        seen.add(nm)
+
+        col = f"hsl({int(360*(i%12)/12)},70%,60%)"
+
+        Tt = S.get("trace", {})
+
+        rp = np.asarray(Tt.get("rpm", [])); Te = np.asarray(Tt.get("T_engine_Nm", []))
+
+        if rp.size and Te.size:
+
+            fig.add_trace(go.Scatter(x=rp, y=Te, mode="lines", line=dict(color=col, width=2),
+
+                                     name=nm, legendgroup=nm))
+
+            gear = np.asarray(Tt.get("gear", []))
+
+            if gear.size:
+
+                change = np.nonzero(np.r_[False, np.diff(gear)!=0])[0]
+
+                fig.add_trace(go.Scatter(x=rp[change], y=Te[change], mode="markers",
+
+                                         marker=dict(symbol="square", size=8, color=col, line=dict(color="white", width=1)),
+
+                                         showlegend=False, legendgroup=nm))
+
+        ts = np.asarray(Tt.get("t_s", []))
+
+        vk = np.asarray(Tt.get("v_kmh", []))
+
+        fk = np.asarray(Tt.get("fuel_cum_L", []))
+
+        fig_v.add_trace(go.Scatter(x=ts, y=vk, mode="lines", line=dict(color=col, width=2), name=nm, legendgroup=nm))
+
+        fig_f.add_trace(go.Scatter(x=ts, y=fk, mode="lines", line=dict(color=col, width=2), name=nm, legendgroup=nm))
+
+        dist = np.array([])
+
+        if ts.size and vk.size and ts.size == vk.size:
+
+            vk_mps = vk / 3.6
+
+            if ts.size >= 2:
+
+                dist = np.concatenate(([0.0], np.cumsum(0.5 * (vk_mps[1:] + vk_mps[:-1]) * np.diff(ts))))
+
+            else:
+
+                dist = np.zeros_like(ts)
+
+            fig_d.add_trace(go.Scatter(x=ts, y=dist, mode="lines", line=dict(color=col, width=2), name=nm, legendgroup=nm))
+
+        gear = np.asarray(Tt.get("gear", []))
+
+        if gear.size:
+
+            change = np.nonzero(np.r_[False, np.diff(gear)!=0])[0]
+
+            fig_v.add_trace(go.Scatter(x=ts[change], y=vk[change], mode="markers",
+
+                                       marker=dict(symbol="circle", size=7, color=col, line=dict(color="white", width=1)),
+
+                                       showlegend=False, legendgroup=nm))
+
+            fig_f.add_trace(go.Scatter(x=ts[change], y=fk[change], mode="markers",
+
+                                       marker=dict(symbol="circle", size=7, color=col, line=dict(color="white", width=1)),
+
+                                       showlegend=False, legendgroup=nm))
+
+            if dist.size and dist.size == ts.size:
+
+                fig_d.add_trace(go.Scatter(x=ts[change], y=dist[change], mode="markers",
+
+                                           marker=dict(symbol="circle", size=7, color=col, line=dict(color="white", width=1)),
+
+                                           showlegend=False, legendgroup=nm))
+
+
+    fig_v.update_xaxes(title="Time (s)")
+
+    fig_v.update_yaxes(title="Vehicle speed (km/h)")
+
+    fig_f.update_xaxes(title="Time (s)")
+
+    fig_f.update_yaxes(title="Cumulative fuel (L)")
+
+    fig_d.update_xaxes(title="Time (s)")
+
+    fig_d.update_yaxes(title="Distance (m)")
+
+    return fig, fig_v, fig_f, fig_d
+
+
+
+# ---------- Add / clear sequences ----------
+
+@callback(
+
+    Output("store-sequences", "data"),
+
+    Input("btn-add-seq", "n_clicks"),
+
+    Input("btn-clear-seq", "n_clicks"),
+
+    State("shift-speeds", "value"),
+
+    State("lambda", "value"),
+
+    State("target-kmh", "value"),
+
+    State("force-redline", "value"),
+
+    State("store-vehicle", "data"),
+
+    State("store-maps", "data"),
+
+    State("store-sequences", "data"),
+
+    State("tabs", "value"),
+
+    prevent_initial_call=True
+
+)
+
+def sequences(add, clear, shift_txt, lam, target, force_redline, v, M, seqs, active_tab):
+
+    if active_tab != "tab3":
+
+        raise PreventUpdate
+
+    which = dash_ctx_trigger()
+
+    if which == "btn-clear-seq":
+
+        return []
+
+    if which != "btn-add-seq":
+
+        raise PreventUpdate
 
     if not v or not M:
 
         raise PreventUpdate
 
 
-
-    bsfc_fn, T_WOT, T_CT = C.interpolators(M)
+    try:
+
+        shift_kmh = [float(x) for x in str(shift_txt).split()]
+
+    except Exception:
+
+        shift_kmh = []
+
+
+    lam = float(lam or 0.7)
+
+    opts = dict(
+
+        rho_fuel_kg_per_L=v["rho_fuel"],
+
+        idle_rpm=v["idle_rpm"], redline_rpm=v["redline_rpm"],
+
+        dv_kmh=0.25, verbose=False,
+
+        force_redline=(1 in (force_redline or [])),
+
+    )
+
+    R = C.accel_fuel_to_speed_core(v, M, float(target or 120.0), shift_kmh, lam, opts)
+
+
+    idx = len(seqs or []) + 1
+
+    entry = {
+
+        "name": f"seq{idx}",
+
+        "lambda": lam,
+
+        "shift_kmh": shift_kmh,
+
+        "target": target,
+
+        "R": {k: (float(v) if np.isscalar(v) else v) for k, v in R.items() if k in ["reached_target","final_speed_kmh","time_s","fuel_L","distance_m"]},
+
+        "trace": {k: (np.asarray(v).tolist()) for k, v in R.get("trace", {}).items()}
+
+    }
+
+    return (seqs or []) + [entry]
+
+
+
+# ---------- FE (Tab 4) ----------
+
+@callback(
+
+    Output("ax-fe", "figure"),
+
+    Input("tabs", "value"),
+
+    Input("fe-label-step", "value"),
+
+    Input("fe-show-gears", "value"),
+
+    State("store-vehicle", "data"),
+
+    State("store-maps", "data"),
+
+)
+
+def fe_plot(active_tab, lbl_step, show_gears, v, M):
+
+    if active_tab != "tab4":
+
+        return no_update
+
+    if not v or not M:
+
+        raise PreventUpdate
+
 
     nG = len(v["gears"])
 
-    if nG == 0:
-
-        raise PreventUpdate
-
-
-
-    gear_colors = [f"hsl({int(360*i/nG)},60%,60%)" for i in range(nG)]
-
-    styles = ["solid", "dash", "dot", "dashdot", "longdash", "longdashdot"]
-
-    Krpm2kmh = (2*np.pi*v["re"]/60.0) * 3.6 / v["fd"]
-
-
-
-    rpm_grid = np.linspace(0, v["redline_rpm"], 400)
-
-    fig_speedrpm = go.Figure()
+    if not show_gears:
+
+        show_gears = [nG]
+
+
+    fig = go.Figure()
+
+    lbl_step = int(lbl_step or 10)
 
     for gi in range(nG):
 
-        v_kmh = (rpm_grid * Krpm2kmh) / v["gears"][gi]
-
-        fig_speedrpm.add_trace(go.Scatter(
-
-            x=v_kmh,
-
-            y=rpm_grid,
-
-            mode="lines",
-
-            name=f"G{gi+1} ({v['gears'][gi]:.2f})",
-
-            line=dict(width=2, color=gear_colors[gi])
-
-        ))
-
-    fig_speedrpm.add_hline(y=v["redline_rpm"], line=dict(color="#ff5d5d", dash="dash"), annotation_text="Redline")
-
-    apply_dark(fig_speedrpm, title="Gear capability: vehicle speed vs engine RPM")
-
-
-
-    rpm_grid2 = np.linspace(max(1, v["idle_rpm"]), v["redline_rpm"], 420)
-
-    w_grid = rpm_grid2 * 2*np.pi/60
-
-    Twot = np.maximum(0, T_WOT(w_grid))
-
-    Tmot = T_CT(w_grid)
-
-
-
-    try:
-
-        loads = [float(x) for x in str(loads_txt).strip().split()]
-
-    except Exception:
-
-        loads = [0.2, 0.4, 0.6, 0.8, 1.0]
-
-    loads = [min(1.0, max(0.0, v_)) for v_ in loads]
-
-
-
-    fig_torque = go.Figure()
-
-    fig_accel = go.Figure()
-
-    fig_force = go.Figure()
-
-<<<<<<< HEAD
-=======
-    fig_speedtime = go.Figure()
-
-
-
-    def cumtrap(x, y):
-
-        x = np.asarray(x, dtype=float)
-
-        y = np.asarray(y, dtype=float)
-
-        if x.size < 2:
-
-            return np.zeros_like(x)
-
-        dx = np.diff(x)
-
-        avg = 0.5 * (y[1:] + y[:-1])
-
-        return np.concatenate(([0.0], np.cumsum(avg * dx)))
-
->>>>>>> 15f84ba2
-
-
-    for li, lam in enumerate(loads):
-
-        Tvec = np.maximum(0, Tmot + lam*(Twot - Tmot))
-
-        style = styles[li % len(styles)]
-
-        for gi in range(nG):
-
-            gear = v["gears"][gi]
-
-            v_mps = ((rpm_grid2 * 2*np.pi/60) * v["re"]) / (gear * v["fd"])
-
-            v_kmh = v_mps * 3.6
-
-
-
-            fig_torque.add_trace(go.Scatter(
-
-                x=v_kmh,
-
-                y=Tvec,
-
-                mode="lines",
-
-                line=dict(width=1.6, color=gear_colors[gi], dash=style),
-
-                showlegend=(gi == 0),
-
-                name=f"λ={lam:.2f}"
-
-            ))
-
-
-
-            F_wheel = Tvec * (gear * v["fd"] * v["eta_dl"]) / v["re"]
-
-            R = C.F_roll(v, v_mps) + C.F_aero(v, v_mps)
-
-            a_mps2 = (F_wheel - R) / v["m"]
-
-            a_g = a_mps2 / v["g"]
-
-            a_plot = a_g.copy()
-
-            a_plot[a_plot < 0] = np.nan
-
-
-
-            fig_accel.add_trace(go.Scatter(
-
-                x=v_kmh,
-
-                y=a_plot,
-
-                mode="lines",
-
-                line=dict(width=1.6, color=gear_colors[gi], dash=style),
-
-                showlegend=(gi == 0),
-
-                name=f"λ={lam:.2f}"
-
-            ))
-
-
-
-<<<<<<< HEAD
-=======
-            valid = np.isfinite(a_mps2) & (a_mps2 > 1e-3)
-
-            if np.count_nonzero(valid) < 2:
-
-                continue
-
-
-
-            v_mps_valid = v_mps[valid]
-
-            v_kmh_valid = v_kmh[valid]
-
-            a_valid = a_mps2[valid]
-
-            t = cumtrap(v_mps_valid, 1.0 / a_valid)
-
-
-
-
-            fig_speedtime.add_trace(go.Scatter(
-
-                x=t,
-
-                y=v_kmh_valid,
-
-                mode="lines",
-
-                line=dict(width=1.6, color=gear_colors[gi], dash=style),
-
-                showlegend=False,
-
-                legendgroup=f"λ{li}",
-
-                name=f"λ={lam:.2f}"
-
-            ))
-
-
-
-
->>>>>>> 15f84ba2
-
-
-    apply_dark(fig_torque, title="Engine torque vs vehicle speed (per gear) at normalized loads")
-
-    apply_dark(fig_accel, title="Acceleration vs vehicle speed (per gear) at selected loads")
-
-    apply_dark(fig_force, title="Available tractive force (λ=1) and resistance vs speed")
-
-<<<<<<< HEAD
-=======
-    apply_dark(fig_speedtime, title="Vehicle speed vs time (per gear at selected loads)")
-
-
-
-
-    fig_speedtime.update_xaxes(title="Time (s)")
-
-    fig_speedtime.update_yaxes(title="Vehicle speed (km/h)")
-
-
-
->>>>>>> 15f84ba2
-
-
-    v_all_kmh = np.linspace(0, v["top_speed_kmh"], 600)
-
-    v_all_mps = v_all_kmh / 3.6
-
-    R_all = C.F_roll(v, v_all_mps) + C.F_aero(v, v_all_mps)
-
-    fig_force.add_trace(go.Scatter(
-
-        x=v_all_kmh,
-
-        y=R_all,
-
-        name="Resistance",
-
-        line=dict(color="#d0d3d8", width=2)
-
-    ))
-
-
-
-    Tvec_WOT = np.maximum(0, Twot)
-
-    for gi in range(nG):
-
-        v_mps = ((rpm_grid2 * 2*np.pi/60) * v["re"]) / (v["gears"][gi] * v["fd"])
-
-        v_kmh = v_mps * 3.6
-
-        F_wheel = Tvec_WOT * (v["gears"][gi] * v["fd"] * v["eta_dl"]) / v["re"]
-
-        fig_force.add_trace(go.Scatter(
-
-            x=v_kmh,
-
-            y=F_wheel,
-
-            name=f"G{gi+1}",
-
-            line=dict(width=1.6, color=gear_colors[gi])
-
-        ))
-
-
-<<<<<<< HEAD
-    return fig_speedrpm, fig_torque, fig_accel, fig_force
-=======
-    return fig_speedtime, fig_speedrpm, fig_torque, fig_accel, fig_force
->>>>>>> 15f84ba2
-
-# ---------- Tab 3: engine map + sequences ----------
+        if (gi+1) not in show_gears:
+
+            continue
+
+        Krpm2kmh = (2*np.pi*v["re"]/60.0) * 3.6 / v["fd"]
+
+        v_idle = max(0, (v["idle_rpm"] * Krpm2kmh)/v["gears"][gi])
+
+        v_redl = (v["redline_rpm"] * Krpm2kmh)/v["gears"][gi]
+
+        v_kmh = np.linspace(v_idle, v_redl, 160)
+
+        L100, rpm, Treq = C.steady_FE_in_gear(v, M, gi, v_kmh)
+
+        fig.add_trace(go.Scatter(x=v_kmh, y=L100, mode="lines", name=f"G{gi+1}", line=dict(width=2)))
+
+
+        mask = np.isfinite(L100)
+
+        if mask.any():
+
+            j = np.nanargmin(L100[mask])
+
+            xv = v_kmh[mask][j]; yv = L100[mask][j]
+
+            fig.add_trace(go.Scatter(x=[xv], y=[yv], mode="markers",
+
+                                     marker=dict(color="#ffd54a", line=dict(color="black", width=1.5), size=10),
+
+                                     showlegend=False))
+
+            lbs = np.arange(lbl_step*np.ceil(v_idle/lbl_step), lbl_step*np.floor(v_redl/lbl_step)+1e-9, lbl_step)
+
+            for s in lbs:
+
+                jj = np.nanargmin(np.abs(v_kmh - s))
+
+                if np.isfinite(L100[jj]):
+
+                    fig.add_trace(go.Scatter(x=[v_kmh[jj]], y=[L100[jj]], mode="text",
+
+                                             text=[f" {int(round(v_kmh[jj]))}"], showlegend=False,
+
+                                             textfont=dict(color=DARK_MUTED, size=10)))
+
+    apply_dark(fig, height=720, title="Steady-state fuel consumption per gear")
+
+    return fig
+
+
+
+# ---------- Cruise-gear options (Tab 3) ----------
 
 @callback(
 
-    Output("ax-map", "figure"),
-
-    Output("ax-speed-time3", "figure"),
-
-    Output("ax-fuel-time", "figure"),
-
-    Output("ax-distance-time3", "figure"),
-
-    Input("tabs", "value"),
-
-    Input("store-maps", "data"),
-
-    Input("store-sequences", "data"),
-
-    Input("map-mode", "value"),
-
-    Input("show-cruise", "value"),
-
-    Input("cruise-gear", "value"),
-
-    Input("cruise-label-step", "value"),
-
-    Input("distance-markers", "value"),
-
-    State("store-vehicle", "data"),
+    Output("cruise-gear", "options"),
+
+    Output("cruise-gear", "value"),
+
+    Input("store-vehicle", "data"),
 
 )
 
-def update_map_and_time(active_tab, M, seqs, map_mode, show_cruise, cruise_gear, label_step, markers_txt, v):
-
-    if active_tab != "tab3":
-
-        return no_update, no_update, no_update, no_update
-
-    if not M:
-
-        raise PreventUpdate
-
-
-    markers = []
-
-    if markers_txt:
-
-        try:
-
-            raw = [float(x) for x in str(markers_txt).replace(",", " " ).split()]
-
-            markers = sorted({m for m in raw if np.isfinite(m) and m >= 0.0})
-
-        except Exception:
-
-            markers = []
-
-
-    torque = _arr(M["torque_Nm"])
-
-    w = _arr(M["speed_radps"])
-
-    rpm_map = w * 60.0 / (2*np.pi)
-
-    Zeta  = np.array(M.get("eta_map"), dtype=float) if ("eta_map" in M) else None
-
-    Zbsfc = _arr(M["bsfc_map_gpkWh"])
-
-
-    fig = go.Figure()
-
-    if (map_mode == "eta") and (Zeta is not None):
-
-        Z = Zeta * 100.0
-
-        fig.add_contour(x=rpm_map, y=torque, z=Z,
-
-                        contours=dict(coloring="heatmap", showlines=False),
-
-                        colorbar=dict(title="Efficiency (%)", len=0.6, y=0.75))
-
-        fig.add_contour(x=rpm_map, y=torque, z=Z,
-
-                        contours=dict(coloring="none", showlines=True, start=10, end=45, size=1, showlabels=False),
-
-                        line=dict(color="rgba(230,230,230,0.25)", width=1),
-
-                        showscale=False)
-
-        title = "Engine map — Efficiency"
-
-    else:
-
-        Z = Zbsfc
-
-        fig.add_contour(x=rpm_map, y=torque, z=Z,
-
-                        contours=dict(coloring="heatmap", showlines=False),
-
-                        colorbar=dict(title="BSFC (g/kWh)", len=0.6, y=0.75))
-
-        zmin = np.nanmin(Z); zmax = np.nanmax(Z)
-
-        if np.isfinite(zmin) and np.isfinite(zmax) and zmax > zmin:
-
-            fig.add_contour(x=rpm_map, y=torque, z=Z,
-
-                            contours=dict(coloring="none", showlines=True,
-
-                                          start=zmin+10, end=zmax-10, size=10, showlabels=False),
-
-                            line=dict(color="rgba(230,230,230,0.25)", width=1),
-
-                            showscale=False)
-
-        title = "Engine map — BSFC"
-
-
-    fig.add_trace(go.Scatter(x=_arr(M["wot_speed_radps"]) * 60/(2*np.pi),
-
-                             y=_arr(M["wot_torque_Nm"]),
-
-                             mode="lines", line=dict(color="#ff5d5d", width=2), name="WOT"))
-
-    fig.add_trace(go.Scatter(x=_arr(M["ct_speed_radps"]) * 60/(2*np.pi),
-
-                             y=_arr(M["ct_torque_Nm"]),
-
-                             mode="lines", line=dict(color="#c8ccd1", width=1.5, dash="dash"),
-
-                             name="Closed throttle"))
-
-    fig.update_layout(legend=dict(y=0.02, yanchor="bottom", x=1.02, xanchor="left"))
-
-    fig.update_xaxes(title="Engine speed (RPM)")
-
-    fig.update_yaxes(title="Torque (N·m)")
-
-    apply_dark(fig, height=810, title=title)
-
-
-    # Cruise overlay with labels
-
-    if show_cruise and 1 in show_cruise and cruise_gear:
-
-        rpm, Treq, v_kmh = C.steady_cruise_curve(v, M, int(cruise_gear) - 1)
-
-        ok = np.isfinite(rpm) & np.isfinite(Treq)
-
-        if ok.any():
-
-            fig.add_trace(go.Scatter(x=rpm[ok], y=Treq[ok], mode="lines",
-
-                                     line=dict(color="white", width=2), name=f"Cruise G{cruise_gear}"))
-
-            step = max(1, int(label_step or 10))
-
-            vk = v_kmh[ok]
-
-            if vk.size:
-
-                marks = np.arange(step*np.ceil(vk.min()/step), step*np.floor(vk.max()/step)+1e-9, step)
-
-                annotations = []
-
-                for s in marks:
-
-                    j = np.nanargmin(np.abs(v_kmh - s))
-
-                    if np.isfinite(Treq[j]) and np.isfinite(rpm[j]):
-
-                        annotations.append(dict(
-
-                            x=float(rpm[j]), y=float(Treq[j]),
-
-                            xref="x", yref="y", text=f" {int(round(v_kmh[j]))}",
-
-                            showarrow=False, font=dict(color="white", size=10)
-
-                        ))
-
-                fig.update_layout(annotations=annotations)
-
-
-    # Time panes + sequences + shift markers
-
-    fig_v = apply_dark(go.Figure(), height=270, title="Vehicle speed vs time")
-
-    fig_f = apply_dark(go.Figure(), height=270, title="Cumulative fuel vs time")
-
-    fig_d = apply_dark(go.Figure(), height=270, title="Distance vs time")
-
-    seen = set()
-
-    for i, S in enumerate(seqs or []):
-
-        nm = S.get("name", f"seq{i+1}")
-
-        if nm in seen:
-
-            continue
-
-        seen.add(nm)
-
-        col = f"hsl({int(360*(i%12)/12)},70%,60%)"
-
-        Tt = S.get("trace", {})
-
-        rp = np.asarray(Tt.get("rpm", [])); Te = np.asarray(Tt.get("T_engine_Nm", []))
-
-        if rp.size and Te.size:
-
-            fig.add_trace(go.Scatter(x=rp, y=Te, mode="lines", line=dict(color=col, width=2),
-
-                                     name=nm, legendgroup=nm))
-
-            gear = np.asarray(Tt.get("gear", []))
-
-            if gear.size:
-
-                change = np.nonzero(np.r_[False, np.diff(gear)!=0])[0]
-
-                fig.add_trace(go.Scatter(x=rp[change], y=Te[change], mode="markers",
-
-                                         marker=dict(symbol="square", size=8, color=col, line=dict(color="white", width=1)),
-
-                                         showlegend=False, legendgroup=nm))
-
-        ts = np.asarray(Tt.get("t_s", []))
-
-        vk = np.asarray(Tt.get("v_kmh", []))
-
-        fk = np.asarray(Tt.get("fuel_cum_L", []))
-
-        fig_v.add_trace(go.Scatter(x=ts, y=vk, mode="lines", line=dict(color=col, width=2), name=nm, legendgroup=nm))
-
-        fig_f.add_trace(go.Scatter(x=ts, y=fk, mode="lines", line=dict(color=col, width=2), name=nm, legendgroup=nm))
-
-        dist = np.array([])
-
-        if ts.size and vk.size and ts.size == vk.size:
-
-            vk_mps = vk / 3.6
-
-            if ts.size >= 2:
-
-                dist = np.concatenate(([0.0], np.cumsum(0.5 * (vk_mps[1:] + vk_mps[:-1]) * np.diff(ts))))
-
-            else:
-
-                dist = np.zeros_like(ts)
-
-            fig_d.add_trace(go.Scatter(x=ts, y=dist, mode="lines", line=dict(color=col, width=2), name=nm, legendgroup=nm))
-
-<<<<<<< HEAD
-            if markers and dist.size:
-
-                dist_monotonic = np.maximum.accumulate(dist)
-
-                reachable = [m for m in markers if dist_monotonic[-1] >= m]
-
-                if reachable:
-
-                    reachable = list(reachable)
-
-                    times = np.interp(reachable, dist_monotonic, ts)
-
-                    texts = [f"{nm}: {m:g} m" for m in reachable]
-
-                    fig_d.add_trace(go.Scatter(
-
-                        x=times,
-
-                        y=reachable,
-
-                        mode="markers",
-
-                        marker=dict(symbol="x", size=9, color=col, line=dict(color="white", width=1)),
-
-                        text=texts,
-
-                        hovertemplate="%{text}<br>t = %{x:.2f} s<extra></extra>",
-
-                        showlegend=False,
-
-                        legendgroup=nm,
-
-                    ))
-
-=======
->>>>>>> 15f84ba2
-        gear = np.asarray(Tt.get("gear", []))
-
-        if gear.size:
-
-            change = np.nonzero(np.r_[False, np.diff(gear)!=0])[0]
-
-            fig_v.add_trace(go.Scatter(x=ts[change], y=vk[change], mode="markers",
-
-                                       marker=dict(symbol="circle", size=7, color=col, line=dict(color="white", width=1)),
-
-                                       showlegend=False, legendgroup=nm))
-
-            fig_f.add_trace(go.Scatter(x=ts[change], y=fk[change], mode="markers",
-
-                                       marker=dict(symbol="circle", size=7, color=col, line=dict(color="white", width=1)),
-
-                                       showlegend=False, legendgroup=nm))
-
-            if dist.size and dist.size == ts.size:
-
-                fig_d.add_trace(go.Scatter(x=ts[change], y=dist[change], mode="markers",
-
-                                           marker=dict(symbol="circle", size=7, color=col, line=dict(color="white", width=1)),
-
-                                           showlegend=False, legendgroup=nm))
-
-
-    fig_v.update_xaxes(title="Time (s)")
-
-    fig_v.update_yaxes(title="Vehicle speed (km/h)")
-
-    fig_f.update_xaxes(title="Time (s)")
-
-    fig_f.update_yaxes(title="Cumulative fuel (L)")
-
-    fig_d.update_xaxes(title="Time (s)")
-
-    fig_d.update_yaxes(title="Distance (m)")
-
-    return fig, fig_v, fig_f, fig_d
-
-
-
-# ---------- Add / clear sequences ----------
-
-@callback(
-
-    Output("store-sequences", "data"),
-
-    Input("btn-add-seq", "n_clicks"),
-
-    Input("btn-clear-seq", "n_clicks"),
-
-    State("shift-speeds", "value"),
-
-    State("lambda", "value"),
-
-    State("target-kmh", "value"),
-
-    State("force-redline", "value"),
-
-    State("store-vehicle", "data"),
-
-    State("store-maps", "data"),
-
-    State("store-sequences", "data"),
-
-    State("tabs", "value"),
-
-    prevent_initial_call=True
-
-)
-
-def sequences(add, clear, shift_txt, lam, target, force_redline, v, M, seqs, active_tab):
-
-    if active_tab != "tab3":
-
-        raise PreventUpdate
-
-    which = dash_ctx_trigger()
-
-    if which == "btn-clear-seq":
-
-        return []
-
-    if which != "btn-add-seq":
-
-        raise PreventUpdate
-
-    if not v or not M:
-
-        raise PreventUpdate
-
-
-    try:
-
-        shift_kmh = [float(x) for x in str(shift_txt).split()]
-
-    except Exception:
-
-        shift_kmh = []
-
-
-    lam = float(lam or 0.7)
-
-    opts = dict(
-
-        rho_fuel_kg_per_L=v["rho_fuel"],
-
-        idle_rpm=v["idle_rpm"], redline_rpm=v["redline_rpm"],
-
-        dv_kmh=0.25, verbose=False,
-
-        force_redline=(1 in (force_redline or [])),
-
-    )
-
-    R = C.accel_fuel_to_speed_core(v, M, float(target or 120.0), shift_kmh, lam, opts)
-
-
-    idx = len(seqs or []) + 1
-
-    entry = {
-
-        "name": f"seq{idx}",
-
-        "lambda": lam,
-
-        "shift_kmh": shift_kmh,
-
-        "target": target,
-
-        "R": {k: (float(v) if np.isscalar(v) else v) for k, v in R.items() if k in ["reached_target","final_speed_kmh","time_s","fuel_L","distance_m"]},
-
-        "trace": {k: (np.asarray(v).tolist()) for k, v in R.get("trace", {}).items()}
-
-    }
-
-    return (seqs or []) + [entry]
-
-
-
-# ---------- FE (Tab 4) ----------
-
-@callback(
-
-    Output("ax-fe", "figure"),
-
-    Input("tabs", "value"),
-
-    Input("fe-label-step", "value"),
-
-    Input("fe-show-gears", "value"),
-
-    State("store-vehicle", "data"),
-
-    State("store-maps", "data"),
-
-)
-
-def fe_plot(active_tab, lbl_step, show_gears, v, M):
-
-    if active_tab != "tab4":
-
-        return no_update
-
-    if not v or not M:
-
-        raise PreventUpdate
-
-
-    nG = len(v["gears"])
-
-    if not show_gears:
-
-        show_gears = [nG]
-
-
-    fig = go.Figure()
-
-    lbl_step = int(lbl_step or 10)
-
-    for gi in range(nG):
-
-        if (gi+1) not in show_gears:
-
-            continue
-
-        Krpm2kmh = (2*np.pi*v["re"]/60.0) * 3.6 / v["fd"]
-
-        v_idle = max(0, (v["idle_rpm"] * Krpm2kmh)/v["gears"][gi])
-
-        v_redl = (v["redline_rpm"] * Krpm2kmh)/v["gears"][gi]
-
-        v_kmh = np.linspace(v_idle, v_redl, 160)
-
-        L100, rpm, Treq = C.steady_FE_in_gear(v, M, gi, v_kmh)
-
-        fig.add_trace(go.Scatter(x=v_kmh, y=L100, mode="lines", name=f"G{gi+1}", line=dict(width=2)))
-
-
-        mask = np.isfinite(L100)
-
-        if mask.any():
-
-            j = np.nanargmin(L100[mask])
-
-            xv = v_kmh[mask][j]; yv = L100[mask][j]
-
-            fig.add_trace(go.Scatter(x=[xv], y=[yv], mode="markers",
-
-                                     marker=dict(color="#ffd54a", line=dict(color="black", width=1.5), size=10),
-
-                                     showlegend=False))
-
-            lbs = np.arange(lbl_step*np.ceil(v_idle/lbl_step), lbl_step*np.floor(v_redl/lbl_step)+1e-9, lbl_step)
-
-            for s in lbs:
-
-                jj = np.nanargmin(np.abs(v_kmh - s))
-
-                if np.isfinite(L100[jj]):
-
-                    fig.add_trace(go.Scatter(x=[v_kmh[jj]], y=[L100[jj]], mode="text",
-
-                                             text=[f" {int(round(v_kmh[jj]))}"], showlegend=False,
-
-                                             textfont=dict(color=DARK_MUTED, size=10)))
-
-    apply_dark(fig, height=720, title="Steady-state fuel consumption per gear")
-
-    return fig
-
-
-
-# ---------- Cruise-gear options (Tab 3) ----------
-
-@callback(
-
-    Output("cruise-gear", "options"),
-
-    Output("cruise-gear", "value"),
-
-    Input("store-vehicle", "data"),
-
-)
-
 def cruise_gear_options(v):
 
     nG = len(v.get("gears", [])) if v else 0
